--- conflicted
+++ resolved
@@ -10,12 +10,8 @@
     object that can be used to set the axes_locator of the axes.
 
 """
-<<<<<<< HEAD
-from __future__ import absolute_import, division, print_function, unicode_literals
-=======
 from __future__ import (absolute_import, division, print_function,
                         unicode_literals)
->>>>>>> d5f98765
 
 import six
 from six.moves import map
