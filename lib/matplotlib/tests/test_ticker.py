--- conflicted
+++ resolved
@@ -517,20 +517,12 @@
         (100, 0, '%', 120, 100, '120%'),
         (100, 0, '%', 100, 90, '100%'),
         (100, 0, '%', 90, 50, '90%'),
-<<<<<<< HEAD
-        (100, 0, '%', 1.7, 40, '2%'),
-=======
         (100, 0, '%', -1.7, 40, '-2%'),
->>>>>>> 8e264980
         (100, 1, '%', 90.0, 100, '90.0%'),
         (100, 1, '%', 80.1, 90, '80.1%'),
         (100, 1, '%', 70.23, 50, '70.2%'),
         # 60.554 instead of 60.55: see https://bugs.python.org/issue5118
-<<<<<<< HEAD
-        (100, 1, '%', 60.554, 40, '60.6%'),
-=======
         (100, 1, '%', -60.554, 40, '-60.6%'),
->>>>>>> 8e264980
         # Check auto decimals over different intervals and values
         (100, None, '%', 95, 1, '95.00%'),
         (1.0, None, '%', 3, 6, '300%'),
@@ -541,8 +533,6 @@
         (1.0, 2, None, 1.2, 100, '120.00'),
         (75, 3, '', 50, 100, '66.667'),
         (42, None, '^^Foobar$$', 21, 12, '50.0^^Foobar$$'),
-<<<<<<< HEAD
-=======
      ], ids=[
         # Check explicitly set decimals over different intervals and values
         'decimals=0, x>100%',
@@ -563,87 +553,12 @@
         'None as percent symbol',
         'Empty percent symbol',
         'Custom percent symbol'
->>>>>>> 8e264980
      ])
 def test_percentformatter(xmax, decimals, symbol, x, display_range, expected):
     formatter = mticker.PercentFormatter(xmax, decimals, symbol)
     assert formatter.format_pct(x, display_range) == expected
 
 
-<<<<<<< HEAD
-def test_TransformFormatter():
-    """
-    Verifies that the linear transformations are being done correctly.
-    """
-    def transform(x):
-        return -x
-
-    # Make a formatter using the default underlying formatter,
-    # which is a Formatter instance, not just a generic callable 
-    fmt = mticker.TransformFormatter(transform)
-
-    # Public (non-method) attributes
-    assert fmt.transform is transform
-    assert isinstance(fmt.formatter, mticker.ScalarFormatter)
-
-    # .create_dummy_axis
-    assert fmt.axis is None
-    fmt.create_dummy_axis()
-    assert fmt.axis is not None
-    assert fmt.axis is fmt.formatter.axis
-
-    # .set_axis
-    prev_axis = fmt.axis
-    fmt.set_axis(mticker._DummyAxis())
-    assert fmt.axis is fmt.formatter.axis
-    assert fmt.axis is not prev_axis
-
-    # .set_view_interval
-    fmt.set_view_interval(100, 200)
-    assert np.array_equal(fmt.axis.get_view_interval(), [100, 200])
-
-    # .set_data_interval
-    fmt.set_data_interval(50, 60)
-    assert np.array_equal(fmt.axis.get_data_interval(), [50, 60])
-
-    # .set_bounds
-    bounds = [-7, 7]
-    fmt.set_bounds(*bounds)
-    assert np.array_equal(fmt.axis.get_view_interval(), bounds)
-    assert np.array_equal(fmt.axis.get_data_interval(), bounds)
-
-    # .format_data, .format_data_short
-    assert fmt.format_data(100.0) == '\u22121e2'
-    assert fmt.format_data_short(-200.0) == '{:<12g}'.format(200)
-
-    # .get_offset
-    assert fmt.get_offset() == fmt.formatter.get_offset()
-
-    # .set_locs
-    locs = [1.0, 2.0, 3.0]
-    transformed_locs = [-1.0, -2.0, -3.0]
-    fmt.set_locs(locs)
-    assert fmt.locs is locs
-    assert fmt.formatter.locs == transformed_locs
-
-    # .fix_minus
-    val = '-19.0'
-    assert fmt.fix_minus(val) == '\u221219.0'
-    assert fmt.fix_minus(val) == fmt.formatter.fix_minus(val)
-
-    # .__call__ needs to be tested after `set_locs` has been called at
-    # least once.
-    assert fmt(5.0) == '\u22125'
-
-    # .set_formatter
-    prev_axis = fmt.axis
-    fmt.set_formatter(mticker.PercentFormatter())
-    assert isinstance(fmt.formatter, mticker.PercentFormatter)
-    assert fmt.axis is prev_axis
-    assert fmt.formatter.axis is fmt.axis
-    assert fmt.locs is locs
-    assert fmt.formatter.locs == transformed_locs
-=======
 class TestTransformFormatter:
     def transform1(self, x):
         return -x
@@ -813,7 +728,6 @@
         assert np.array_equal(fmt.formatter.axis.get_data_interval(), xbounds)
         assert fmt.formatter.locs is not prev_inner_locs
         assert fmt.formatter.locs == xlocs
->>>>>>> 8e264980
 
 
 def test_EngFormatter_formatting():
