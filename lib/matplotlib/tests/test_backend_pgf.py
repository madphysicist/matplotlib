--- conflicted
+++ resolved
@@ -68,14 +68,9 @@
 def create_figure():
     plt.figure()
     x = np.linspace(0, 1, 15)
-<<<<<<< HEAD
-    plt.plot(x, x**2, "b-")
+    plt.plot(x, x ** 2, "b-")
     plt.fill_between([0., .4], [.4, 0.], hatch='//', facecolor="lightgray", edgecolor="red")
-    plt.plot(x, 1-x**2, "g>")
-=======
-    plt.plot(x, x ** 2, "b-")
     plt.plot(x, 1 - x**2, "g>")
->>>>>>> 44b51ac7
     plt.plot([0.9], [0.5], "ro", markersize=3)
     plt.text(0.9, 0.5, u'unicode (ü, °, µ) and math ($\\mu_i = x_i^2$)',
              ha='right', fontsize=20)
