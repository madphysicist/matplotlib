--- conflicted
+++ resolved
@@ -4,13 +4,10 @@
 import six
 from six.moves import xrange
 
-<<<<<<< HEAD
 import io
 
-from nose.tools import assert_equal, assert_raises
-=======
 from nose.tools import assert_equal, assert_raises, assert_false, assert_true
->>>>>>> b8a5f91d
+
 import datetime
 
 import numpy as np
