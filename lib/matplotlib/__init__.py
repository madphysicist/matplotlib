"""
This is an object-orient plotting library.

A procedural interface is provided by the companion pyplot module,
which may be imported directly, e.g::

    from matplotlib.pyplot import *

To include numpy functions too, use::

    from pylab import *

or using ipython::

    ipython -pylab

For the most part, direct use of the object-oriented library is
encouraged when programming; pyplot is primarily for working
interactively.  The
exceptions are the pyplot commands :func:`~matplotlib.pyplot.figure`,
:func:`~matplotlib.pyplot.subplot`,
:func:`~matplotlib.pyplot.subplots`,
:func:`~matplotlib.backends.backend_qt4agg.show`, and
:func:`~pyplot.savefig`, which can greatly simplify scripting.

Modules include:

    :mod:`matplotlib.axes`
        defines the :class:`~matplotlib.axes.Axes` class.  Most pylab
        commands are wrappers for :class:`~matplotlib.axes.Axes`
        methods.  The axes module is the highest level of OO access to
        the library.

    :mod:`matplotlib.figure`
        defines the :class:`~matplotlib.figure.Figure` class.

    :mod:`matplotlib.artist`
        defines the :class:`~matplotlib.artist.Artist` base class for
        all classes that draw things.

    :mod:`matplotlib.lines`
        defines the :class:`~matplotlib.lines.Line2D` class for
        drawing lines and markers

    :mod:`matplotlib.patches`
        defines classes for drawing polygons

    :mod:`matplotlib.text`
        defines the :class:`~matplotlib.text.Text`,
        :class:`~matplotlib.text.TextWithDash`, and
        :class:`~matplotlib.text.Annotate` classes

    :mod:`matplotlib.image`
        defines the :class:`~matplotlib.image.AxesImage` and
        :class:`~matplotlib.image.FigureImage` classes

    :mod:`matplotlib.collections`
        classes for efficient drawing of groups of lines or polygons

    :mod:`matplotlib.colors`
        classes for interpreting color specifications and for making
        colormaps

    :mod:`matplotlib.cm`
        colormaps and the :class:`~matplotlib.image.ScalarMappable`
        mixin class for providing color mapping functionality to other
        classes

    :mod:`matplotlib.ticker`
        classes for calculating tick mark locations and for formatting
        tick labels

    :mod:`matplotlib.backends`
        a subpackage with modules for various gui libraries and output
        formats

The base matplotlib namespace includes:

    :data:`~matplotlib.rcParams`
        a global dictionary of default configuration settings.  It is
        initialized by code which may be overridded by a matplotlibrc
        file.

    :func:`~matplotlib.rc`
        a function for setting groups of rcParams values

    :func:`~matplotlib.use`
        a function for setting the matplotlib backend.  If used, this
        function must be called immediately after importing matplotlib
        for the first time.  In particular, it must be called
        **before** importing pylab (if pylab is imported).

matplotlib was initially written by John D. Hunter (jdh2358 at
gmail.com) and is now developed and maintained by a host of others.

Occasionally the internal documentation (python docstrings) will refer
to MATLAB&reg;, a registered trademark of The MathWorks, Inc.

"""
from __future__ import print_function

<<<<<<< HEAD
__version__  = '1.2.x'
=======
__version__  = '1.1.0'
__version__numpy__ = '1.4' # minimum required numpy version
>>>>>>> 2da9d8fb

import os, re, shutil, subprocess, sys, warnings
import distutils.sysconfig
import distutils.version

# Needed for toolkit setuptools support
if 0:
    try:
        __import__('pkg_resources').declare_namespace(__name__)
    except ImportError:
        pass # must not have setuptools

if not hasattr(sys, 'argv'):  # for modpython
    sys.argv = ['modpython']

"""
Manage user customizations through a rc file.

The default file location is given in the following order

  - environment variable MATPLOTLIBRC

  - HOME/.matplotlib/matplotlibrc if HOME is defined

  - PATH/matplotlibrc where PATH is the return value of
    get_data_path()
"""

import sys, os, tempfile

if sys.version_info[0] >= 3:
    def ascii(s): return bytes(s, 'ascii')

    def byte2str(b): return b.decode('ascii')

else:
    ascii = str

    def byte2str(b): return b


from matplotlib.rcsetup import (defaultParams,
                                validate_backend,
                                validate_toolbar,
                                validate_cairo_format)

major, minor1, minor2, s, tmp = sys.version_info
_python24 = (major == 2 and minor1 >= 4) or major >= 3

# the havedate check was a legacy from old matplotlib which preceeded
# datetime support
_havedate = True

#try:
#    import pkg_resources # pkg_resources is part of setuptools
#except ImportError: _have_pkg_resources = False
#else: _have_pkg_resources = True

if not _python24:
    raise ImportError('matplotlib requires Python 2.4 or later')


import numpy
from distutils import version
expected_version = version.StrictVersion(__version__numpy__)
found_version = version.StrictVersion(numpy.__version__)
if not found_version >= expected_version:
    raise ImportError(
        'numpy %s or later is required; you have %s' % (
            __version__numpy__, numpy.__version__))
del version


def is_string_like(obj):
    if hasattr(obj, 'shape'): return 0
    try: obj + ''
    except (TypeError, ValueError): return 0
    return 1


def _is_writable_dir(p):
    """
    p is a string pointing to a putative writable dir -- return True p
    is such a string, else False
    """
    try: p + ''  # test is string like
    except TypeError: return False
    try:
        t = tempfile.TemporaryFile(dir=p)
        try:
            t.write(ascii('1'))
        finally:
            t.close()
    except OSError: return False
    else: return True

class Verbose:
    """
    A class to handle reporting.  Set the fileo attribute to any file
    instance to handle the output.  Default is sys.stdout
    """
    levels = ('silent', 'helpful', 'debug', 'debug-annoying')
    vald = dict( [(level, i) for i,level in enumerate(levels)])

    # parse the verbosity from the command line; flags look like
    # --verbose-silent or --verbose-helpful
    _commandLineVerbose = None

    for arg in sys.argv[1:]:
        if not arg.startswith('--verbose-'): continue
        _commandLineVerbose = arg[10:]

    def __init__(self):
        self.set_level('silent')
        self.fileo = sys.stdout

    def set_level(self, level):
        'set the verbosity to one of the Verbose.levels strings'

        if self._commandLineVerbose is not None:
            level = self._commandLineVerbose
        if level not in self.levels:
            raise ValueError('Illegal verbose string "%s".  Legal values are %s'%(level, self.levels))
        self.level = level

    def set_fileo(self, fname):
        std = {
            'sys.stdout': sys.stdout,
            'sys.stderr': sys.stderr,
        }
        if fname in std:
            self.fileo = std[fname]
        else:
            try:
                fileo = open(fname, 'w')
            except IOError:
                raise ValueError('Verbose object could not open log file "%s" for writing.\nCheck your matplotlibrc verbose.fileo setting'%fname)
            else:
                self.fileo = fileo

    def report(self, s, level='helpful'):
        """
        print message s to self.fileo if self.level>=level.  Return
        value indicates whether a message was issued

        """
        if self.ge(level):
            print(s, file=self.fileo)
            return True
        return False

    def wrap(self, fmt, func, level='helpful', always=True):
        """
        return a callable function that wraps func and reports it
        output through the verbose handler if current verbosity level
        is higher than level

        if always is True, the report will occur on every function
        call; otherwise only on the first time the function is called
        """
        assert callable(func)
        def wrapper(*args, **kwargs):
            ret = func(*args, **kwargs)

            if (always or not wrapper._spoke):
                spoke = self.report(fmt%ret, level)
                if not wrapper._spoke: wrapper._spoke = spoke
            return ret
        wrapper._spoke = False
        wrapper.__doc__ = func.__doc__
        return wrapper

    def ge(self, level):
        'return true if self.level is >= level'
        return self.vald[self.level]>=self.vald[level]


verbose=Verbose()



def checkdep_dvipng():
    try:
        s = subprocess.Popen(['dvipng','-version'], stdout=subprocess.PIPE,
                             stderr=subprocess.PIPE)
        line = s.stdout.readlines()[1]
        v = byte2str(line.split()[-1])
        return v
    except (IndexError, ValueError, OSError):
        return None

def checkdep_ghostscript():
    try:
        if sys.platform == 'win32':
            command_args = ['gswin32c', '--version']
        else:
            command_args = ['gs', '--version']
        s = subprocess.Popen(command_args, stdout=subprocess.PIPE,
                             stderr=subprocess.PIPE)
        v = byte2str(s.stdout.read()[:-1])
        return v
    except (IndexError, ValueError, OSError):
        return None

def checkdep_tex():
    try:
        s = subprocess.Popen(['tex','-version'], stdout=subprocess.PIPE,
                             stderr=subprocess.PIPE)
        line = byte2str(s.stdout.readlines()[0])
        pattern = '3\.1\d+'
        match = re.search(pattern, line)
        v = match.group(0)
        return v
    except (IndexError, ValueError, AttributeError, OSError):
        return None

def checkdep_pdftops():
    try:
        s = subprocess.Popen(['pdftops','-v'], stdout=subprocess.PIPE,
                             stderr=subprocess.PIPE)
        for line in s.stderr:
            if b'version' in line:
                v = byte2str(line.split()[-1])
        return v
    except (IndexError, ValueError, UnboundLocalError, OSError):
        return None

def checkdep_inkscape():
    try:
        s = subprocess.Popen(['inkscape','-V'], stdout=subprocess.PIPE,
                             stderr=subprocess.PIPE)
        for line in s.stdout:
            if b'Inkscape' in line:
                v = byte2str(line.split()[1])
                break
        return v
    except (IndexError, ValueError, UnboundLocalError, OSError):
        return None

def checkdep_xmllint():
    try:
        s = subprocess.Popen(['xmllint','--version'], stdout=subprocess.PIPE,
                             stderr=subprocess.PIPE)
        for line in s.stderr:
            if b'version' in line:
                v = byte2str(line.split()[-1])
                break
        return v
    except (IndexError, ValueError, UnboundLocalError, OSError):
        return None

def compare_versions(a, b):
    "return True if a is greater than or equal to b"
    if a:
        a = distutils.version.LooseVersion(a)
        b = distutils.version.LooseVersion(b)
        if a>=b: return True
        else: return False
    else: return False

def checkdep_ps_distiller(s):
    if not s:
        return False

    flag = True
    gs_req = '7.07'
    gs_sugg = '7.07'
    gs_v = checkdep_ghostscript()
    if compare_versions(gs_v, gs_sugg): pass
    elif compare_versions(gs_v, gs_req):
        verbose.report(('ghostscript-%s found. ghostscript-%s or later '
                        'is recommended to use the ps.usedistiller option.') % (gs_v, gs_sugg))
    else:
        flag = False
        warnings.warn(('matplotlibrc ps.usedistiller option can not be used '
                       'unless ghostscript-%s or later is installed on your system') % gs_req)

    if s == 'xpdf':
        pdftops_req = '3.0'
        pdftops_req_alt = '0.9' # poppler version numbers, ugh
        pdftops_v = checkdep_pdftops()
        if compare_versions(pdftops_v, pdftops_req):
            pass
        elif compare_versions(pdftops_v, pdftops_req_alt) and not \
            compare_versions(pdftops_v, '1.0'):
            pass
        else:
            flag = False
            warnings.warn(('matplotlibrc ps.usedistiller can not be set to '
                           'xpdf unless xpdf-%s or later is installed on your system') % pdftops_req)

    if flag:
        return s
    else:
        return False

def checkdep_usetex(s):
    if not s:
        return False

    tex_req = '3.1415'
    gs_req = '7.07'
    gs_sugg = '7.07'
    dvipng_req = '1.5'
    flag = True

    tex_v = checkdep_tex()
    if compare_versions(tex_v, tex_req): pass
    else:
        flag = False
        warnings.warn(('matplotlibrc text.usetex option can not be used '
                       'unless TeX-%s or later is '
                       'installed on your system') % tex_req)

    dvipng_v = checkdep_dvipng()
    if compare_versions(dvipng_v, dvipng_req): pass
    else:
        flag = False
        warnings.warn( 'matplotlibrc text.usetex can not be used with *Agg '
                       'backend unless dvipng-1.5 or later is '
                       'installed on your system')

    gs_v = checkdep_ghostscript()
    if compare_versions(gs_v, gs_sugg): pass
    elif compare_versions(gs_v, gs_req):
        verbose.report(('ghostscript-%s found. ghostscript-%s or later is '
                        'recommended for use with the text.usetex '
                        'option.') % (gs_v, gs_sugg))
    else:
        flag = False
        warnings.warn(('matplotlibrc text.usetex can not be used '
                       'unless ghostscript-%s or later is '
                       'installed on your system') % gs_req)

    return flag


def _get_home():
    """Find user's home directory if possible.
    Otherwise raise error.

    :see:  http://mail.python.org/pipermail/python-list/2005-February/263921.html
    """
    path=''
    try:
        path=os.path.expanduser("~")
    except:
        pass
    if not os.path.isdir(path):
        for evar in ('HOME', 'USERPROFILE', 'TMP'):
            try:
                path = os.environ[evar]
                if os.path.isdir(path):
                    break
            except: pass
    if path:
        return path
    else:
        raise RuntimeError('please define environment variable $HOME')



get_home = verbose.wrap('$HOME=%s', _get_home, always=False)

def _get_configdir():
    """
    Return the string representing the configuration dir.

    default is HOME/.matplotlib.  you can override this with the
    MPLCONFIGDIR environment variable
    """

    configdir = os.environ.get('MPLCONFIGDIR')
    if configdir is not None:
        if not os.path.exists(configdir):
            os.makedirs(configdir)
        if not _is_writable_dir(configdir):
            raise RuntimeError('Could not write to MPLCONFIGDIR="%s"'%configdir)
        return configdir

    h = get_home()
    p = os.path.join(get_home(), '.matplotlib')

    if os.path.exists(p):
        if not _is_writable_dir(p):
            raise RuntimeError("'%s' is not a writable dir; you must set %s/.matplotlib to be a writable dir.  You can also set environment variable MPLCONFIGDIR to any writable directory where you want matplotlib data stored "% (h, h))
    else:
        if not _is_writable_dir(h):
            raise RuntimeError("Failed to create %s/.matplotlib; consider setting MPLCONFIGDIR to a writable directory for matplotlib configuration data"%h)

        os.mkdir(p)

    return p
get_configdir = verbose.wrap('CONFIGDIR=%s', _get_configdir, always=False)


def _get_data_path():
    'get the path to matplotlib data'

    if 'MATPLOTLIBDATA' in os.environ:
        path = os.environ['MATPLOTLIBDATA']
        if not os.path.isdir(path):
            raise RuntimeError('Path in environment MATPLOTLIBDATA not a directory')
        return path

    path = os.sep.join([os.path.dirname(__file__), 'mpl-data'])
    if os.path.isdir(path):
        return path

    # setuptools' namespace_packages may highjack this init file
    # so need to try something known to be in matplotlib, not basemap
    import matplotlib.afm
    path = os.sep.join([os.path.dirname(matplotlib.afm.__file__), 'mpl-data'])
    if os.path.isdir(path):
        return path

    # py2exe zips pure python, so still need special check
    if getattr(sys,'frozen',None):
        exe_path = os.path.dirname(sys.executable)
        path = os.path.join(exe_path, 'mpl-data')
        if os.path.isdir(path):
            return path

        # Try again assuming we need to step up one more directory
        path = os.path.join(os.path.split(exe_path)[0], 'mpl-data')
        if os.path.isdir(path):
            return path

        # Try again assuming sys.path[0] is a dir not a exe
        path = os.path.join(sys.path[0], 'mpl-data')
        if os.path.isdir(path):
            return path

    raise RuntimeError('Could not find the matplotlib data files')

def _get_data_path_cached():
    if defaultParams['datapath'][0] is None:
        defaultParams['datapath'][0] = _get_data_path()
    return defaultParams['datapath'][0]

get_data_path = verbose.wrap('matplotlib data path %s', _get_data_path_cached,
                             always=False)



def get_example_data(fname):
    """
    get_example_data is deprecated -- use matplotlib.cbook.get_sample_data instead
    """
    raise NotImplementedError('get_example_data is deprecated -- use matplotlib.cbook.get_sample_data instead')


def get_py2exe_datafiles():
    datapath = get_data_path()
    head, tail = os.path.split(datapath)
    d = {}
    for root, dirs, files in os.walk(datapath):
        # Need to explicitly remove cocoa_agg files or py2exe complains
        # NOTE I dont know why, but do as previous version
        if 'Matplotlib.nib' in files:
            files.remove('Matplotlib.nib')
        files = [os.path.join(root, filename) for filename in files]
        root = root.replace(tail, 'mpl-data')
        root = root[root.index('mpl-data'):]
        d[root] = files
    return list(d.items())


def matplotlib_fname():
    """
    Return the path to the rc file

    Search order:

     * current working dir
     * environ var MATPLOTLIBRC
     * HOME/.matplotlib/matplotlibrc
     * MATPLOTLIBDATA/matplotlibrc


    """

    oldname = os.path.join( os.getcwd(), '.matplotlibrc')
    if os.path.exists(oldname):
        print("""\
WARNING: Old rc filename ".matplotlibrc" found in working dir
  and and renamed to new default rc file name "matplotlibrc"
  (no leading"dot"). """, file=sys.stderr)
        shutil.move('.matplotlibrc', 'matplotlibrc')

    home = get_home()
    oldname = os.path.join( home, '.matplotlibrc')
    if os.path.exists(oldname):
        configdir = get_configdir()
        newname = os.path.join(configdir, 'matplotlibrc')
        print("""\
WARNING: Old rc filename "%s" found and renamed to
  new default rc file name "%s"."""%(oldname, newname), file=sys.stderr)

        shutil.move(oldname, newname)


    fname = os.path.join( os.getcwd(), 'matplotlibrc')
    if os.path.exists(fname): return fname

    if 'MATPLOTLIBRC' in os.environ:
        path =  os.environ['MATPLOTLIBRC']
        if os.path.exists(path):
            fname = os.path.join(path, 'matplotlibrc')
            if os.path.exists(fname):
                return fname

    fname = os.path.join(get_configdir(), 'matplotlibrc')
    if os.path.exists(fname): return fname


    path =  get_data_path() # guaranteed to exist or raise
    fname = os.path.join(path, 'matplotlibrc')
    if not os.path.exists(fname):
        warnings.warn('Could not find matplotlibrc; using defaults')
    return fname


_deprecated_map = {
    'text.fontstyle':   'font.style',
    'text.fontangle':   'font.style',
    'text.fontvariant': 'font.variant',
    'text.fontweight':  'font.weight',
    'text.fontsize':    'font.size',
    'tick.size' :       'tick.major.size',
    'svg.embed_char_paths' : 'svg.fonttype'
    }

_deprecated_ignore_map = {
    'legend.pad' :       'legend.borderpad',
    'legend.labelsep' :       'legend.labelspacing',
    'legend.handlelen' :       'legend.handlelength',
    'legend.handletextsep' :       'legend.handletextpad',
    'legend.axespad' :       'legend.borderaxespad',
    }


class RcParams(dict):

    """
    A dictionary object including validation

    validating functions are defined and associated with rc parameters in
    :mod:`matplotlib.rcsetup`
    """

    validate = dict([ (key, converter) for key, (default, converter) in \
                     defaultParams.iteritems() ])
    msg_depr = "%s is deprecated and replaced with %s; please use the latter."
    msg_depr_ignore = "%s is deprecated and ignored. Use %s"

    def __setitem__(self, key, val):
        try:
            if key in _deprecated_map:
                alt = _deprecated_map[key]
                warnings.warn(self.msg_depr % (key, alt))
                key = alt
            elif key in _deprecated_ignore_map:
                alt = _deprecated_ignore_map[key]
                warnings.warn(self.msg_depr_ignore % (key, alt))
                return
            cval = self.validate[key](val)
            dict.__setitem__(self, key, cval)
        except KeyError:
            raise KeyError('%s is not a valid rc parameter.\
See rcParams.keys() for a list of valid parameters.' % (key,))

    def __getitem__(self, key):
        if key in _deprecated_map:
            alt = _deprecated_map[key]
            warnings.warn(self.msg_depr % (key, alt))
            key = alt
        elif key in _deprecated_ignore_map:
            alt = _deprecated_ignore_map[key]
            warnings.warn(self.msg_depr_ignore % (key, alt))
            key = alt
        return dict.__getitem__(self, key)

    def keys(self):
        """
        Return sorted list of keys.
        """
        k = dict.keys(self)
        k.sort()
        return k

    def values(self):
        """
        Return values in order of sorted keys.
        """
        return [self[k] for k in self.iterkeys()]

def rc_params(fail_on_error=False):
    'Return the default params updated from the values in the rc file'

    fname = matplotlib_fname()
    if not os.path.exists(fname):
        # this should never happen, default in mpl-data should always be found
        message = 'could not find rc file; returning defaults'
        ret = RcParams([ (key, default) for key, (default, converter) in \
                        defaultParams.iteritems() ])
        warnings.warn(message)
        return ret

    cnt = 0
    rc_temp = {}
    with open(fname) as fd:
        for line in fd:
            cnt += 1
            strippedline = line.split('#',1)[0].strip()
            if not strippedline: continue
            tup = strippedline.split(':',1)
            if len(tup) !=2:
                warnings.warn('Illegal line #%d\n\t%s\n\tin file "%s"'%\
                              (cnt, line, fname))
                continue
            key, val = tup
            key = key.strip()
            val = val.strip()
            if key in rc_temp:
                warnings.warn('Duplicate key in file "%s", line #%d'%(fname,cnt))
            rc_temp[key] = (val, line, cnt)

    ret = RcParams([ (key, default) for key, (default, converter) in \
                    defaultParams.iteritems() ])

    for key in ('verbose.level', 'verbose.fileo'):
        if key in rc_temp:
            val, line, cnt = rc_temp.pop(key)
            if fail_on_error:
                ret[key] = val # try to convert to proper type or raise
            else:
                try: ret[key] = val # try to convert to proper type or skip
                except Exception as msg:
                    warnings.warn('Bad val "%s" on line #%d\n\t"%s"\n\tin file \
"%s"\n\t%s' % (val, cnt, line, fname, msg))

    verbose.set_level(ret['verbose.level'])
    verbose.set_fileo(ret['verbose.fileo'])

    for key, (val, line, cnt) in rc_temp.iteritems():
        if key in defaultParams:
            if fail_on_error:
                ret[key] = val # try to convert to proper type or raise
            else:
                try: ret[key] = val # try to convert to proper type or skip
                except Exception as msg:
                    warnings.warn('Bad val "%s" on line #%d\n\t"%s"\n\tin file \
"%s"\n\t%s' % (val, cnt, line, fname, msg))
        elif key in _deprecated_ignore_map:
            warnings.warn('%s is deprecated. Update your matplotlibrc to use %s instead.'% (key, _deprecated_ignore_map[key]))

        else:
            print("""
Bad key "%s" on line %d in
%s.
You probably need to get an updated matplotlibrc file from
http://matplotlib.sf.net/_static/matplotlibrc or from the matplotlib source
distribution""" % (key, cnt, fname), file=sys.stderr)

    if ret['datapath'] is None:
        ret['datapath'] = get_data_path()

    if not ret['text.latex.preamble'] == ['']:
        verbose.report("""
*****************************************************************
You have the following UNSUPPORTED LaTeX preamble customizations:
%s
Please do not ask for support with these customizations active.
*****************************************************************
"""% '\n'.join(ret['text.latex.preamble']), 'helpful')

    verbose.report('loaded rc file %s'%fname)

    return ret


# this is the instance used by the matplotlib classes
rcParams = rc_params()

if rcParams['examples.directory']:
    # paths that are intended to be relative to matplotlib_fname()
    # are allowed for the examples.directory parameter.
    # However, we will need to fully qualify the path because
    # Sphinx requires absolute paths.
    if not os.path.isabs(rcParams['examples.directory']):
        _basedir, _fname = os.path.split(matplotlib_fname())
        # Sometimes matplotlib_fname() can return relative paths,
        # Also, using realpath() guarentees that Sphinx will use
        # the same path that matplotlib sees (in case of weird symlinks).
        _basedir = os.path.realpath(_basedir)
        _fullpath = os.path.join(_basedir, rcParams['examples.directory'])
        rcParams['examples.directory'] = _fullpath

rcParamsOrig = rcParams.copy()

rcParamsDefault = RcParams([ (key, default) for key, (default, converter) in \
                    defaultParams.iteritems() ])

rcParams['ps.usedistiller'] = checkdep_ps_distiller(rcParams['ps.usedistiller'])
rcParams['text.usetex'] = checkdep_usetex(rcParams['text.usetex'])

if rcParams['axes.formatter.use_locale']:
    import locale
    locale.setlocale(locale.LC_ALL, '')

def rc(group, **kwargs):
    """
    Set the current rc params.  Group is the grouping for the rc, eg.
    for ``lines.linewidth`` the group is ``lines``, for
    ``axes.facecolor``, the group is ``axes``, and so on.  Group may
    also be a list or tuple of group names, eg. (*xtick*, *ytick*).
    *kwargs* is a dictionary attribute name/value pairs, eg::

      rc('lines', linewidth=2, color='r')

    sets the current rc params and is equivalent to::

      rcParams['lines.linewidth'] = 2
      rcParams['lines.color'] = 'r'

    The following aliases are available to save typing for interactive
    users:

    =====   =================
    Alias   Property
    =====   =================
    'lw'    'linewidth'
    'ls'    'linestyle'
    'c'     'color'
    'fc'    'facecolor'
    'ec'    'edgecolor'
    'mew'   'markeredgewidth'
    'aa'    'antialiased'
    =====   =================

    Thus you could abbreviate the above rc command as::

          rc('lines', lw=2, c='r')


    Note you can use python's kwargs dictionary facility to store
    dictionaries of default parameters.  Eg, you can customize the
    font rc as follows::

      font = {'family' : 'monospace',
              'weight' : 'bold',
              'size'   : 'larger'}

      rc('font', **font)  # pass in the font dict as kwargs

    This enables you to easily switch between several configurations.
    Use :func:`~matplotlib.pyplot.rcdefaults` to restore the default
    rc params after changes.
    """

    aliases = {
        'lw'  : 'linewidth',
        'ls'  : 'linestyle',
        'c'   : 'color',
        'fc'  : 'facecolor',
        'ec'  : 'edgecolor',
        'mew' : 'markeredgewidth',
        'aa'  : 'antialiased',
        }

    if is_string_like(group):
        group = (group,)
    for g in group:
        for k,v in kwargs.iteritems():
            name = aliases.get(k) or k
            key = '%s.%s' % (g, name)
            try:
                rcParams[key] = v
            except KeyError:
                raise KeyError('Unrecognized key "%s" for group "%s" and name "%s"' %
                               (key, g, name))

def rcdefaults():
    """
    Restore the default rc params - these are not the params loaded by
    the rc file, but mpl's internal params.  See rc_file_defaults for
    reloading the default params from the rc file
    """
    rcParams.update(rcParamsDefault)

def rc_file_defaults():
    """
    Restore the default rc params from the original matplotlib rc that
    was loaded
    """
    rcParams.update(rcParamsOrig)

_use_error_msg = """ This call to matplotlib.use() has no effect
because the the backend has already been chosen;
matplotlib.use() must be called *before* pylab, matplotlib.pyplot,
or matplotlib.backends is imported for the first time.
"""

def use(arg, warn=True):
    """
    Set the matplotlib backend to one of the known backends.

    The argument is case-insensitive.  For the Cairo backend,
    the argument can have an extension to indicate the type of
    output.  Example:

        use('cairo.pdf')

    will specify a default of pdf output generated by Cairo.

    Note: this function must be called *before* importing pylab for
    the first time; or, if you are not using pylab, it must be called
    before importing matplotlib.backends.  If warn is True, a warning
    is issued if you try and callthis after pylab or pyplot have been
    loaded.  In certain black magic use cases, eg
    pyplot.switch_backends, we are doing the reloading necessary to
    make the backend switch work (in some cases, eg pure image
    backends) so one can set warn=False to supporess the warnings
    """
    if 'matplotlib.backends' in sys.modules:
        if warn: warnings.warn(_use_error_msg)
        return
    if arg.startswith('module://'):
        name = arg
    else:
        # Lowercase only non-module backend names (modules are case-sensitive)
        arg = arg.lower()
        be_parts = arg.split('.')
        name = validate_backend(be_parts[0])
        if len(be_parts) > 1:
            if name == 'cairo':
                rcParams['cairo.format'] = validate_cairo_format(be_parts[1])
            else:
                raise ValueError('Only cairo backend has a format option')
    rcParams['backend'] = name

def get_backend():
    "Returns the current backend"
    return rcParams['backend']

def interactive(b):
    """
    Set interactive mode to boolean b.

    If b is True, then draw after every plotting command, eg, after xlabel
    """
    rcParams['interactive'] = b

def is_interactive():
    'Return true if plot mode is interactive'
    b = rcParams['interactive']
    return b

def tk_window_focus():
    """Return true if focus maintenance under TkAgg on win32 is on.
     This currently works only for python.exe and IPython.exe.
     Both IDLE and Pythonwin.exe fail badly when tk_window_focus is on."""
    if rcParams['backend'] != 'TkAgg':
        return False
    return rcParams['tk.window_focus']

# Now allow command line to override

# Allow command line access to the backend with -d (MATLAB compatible
# flag)

for s in sys.argv[1:]:
    if s.startswith('-d') and len(s) > 2:  # look for a -d flag
        try:
            use(s[2:])
        except (KeyError, ValueError):
            pass
        # we don't want to assume all -d flags are backends, eg -debug

default_test_modules = [
    'matplotlib.tests.test_agg',
    'matplotlib.tests.test_backend_svg',
    'matplotlib.tests.test_basic',
    'matplotlib.tests.test_cbook',
    'matplotlib.tests.test_mlab',
    'matplotlib.tests.test_transforms',
    'matplotlib.tests.test_axes',
    'matplotlib.tests.test_figure',
    'matplotlib.tests.test_dates',
    'matplotlib.tests.test_spines',
    'matplotlib.tests.test_image',
    'matplotlib.tests.test_simplification',
    'matplotlib.tests.test_mathtext',
    'matplotlib.tests.test_text',
    'matplotlib.tests.test_tightlayout'
    ]

def test(verbosity=0):
    """run the matplotlib test suite"""
    import nose
    import nose.plugins.builtin
    from .testing.noseclasses import KnownFailure
    from nose.plugins.manager import PluginManager

    # store the old values before overriding
    plugins = []
    plugins.append( KnownFailure() )
    plugins.extend( [plugin() for plugin in nose.plugins.builtin.plugins] )

    manager = PluginManager(plugins=plugins)
    config = nose.config.Config(verbosity=verbosity, plugins=manager)

    success = nose.run( defaultTest=default_test_modules,
                        config=config,
                        )

    return success

test.__test__ = False # nose: this function is not a test

verbose.report('matplotlib version %s'%__version__)
verbose.report('verbose.level %s'%verbose.level)
verbose.report('interactive is %s'%rcParams['interactive'])
verbose.report('platform is %s'%sys.platform)
verbose.report('loaded modules: %s'%sys.modules.iterkeys(), 'debug')<|MERGE_RESOLUTION|>--- conflicted
+++ resolved
@@ -99,12 +99,8 @@
 """
 from __future__ import print_function
 
-<<<<<<< HEAD
 __version__  = '1.2.x'
-=======
-__version__  = '1.1.0'
 __version__numpy__ = '1.4' # minimum required numpy version
->>>>>>> 2da9d8fb
 
 import os, re, shutil, subprocess, sys, warnings
 import distutils.sysconfig
