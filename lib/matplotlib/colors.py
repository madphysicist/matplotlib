--- conflicted
+++ resolved
@@ -259,10 +259,6 @@
 ### Backwards-compatible color-conversion API
 
 cnames = CSS4_COLORS
-<<<<<<< HEAD
-COLOR_NAMES = {'xkcd': XKCD_COLORS, 'css4': CSS4_COLORS, 'tc': TABLEAU_COLORS}
-=======
->>>>>>> f63ae7aa
 hexColorPattern = re.compile("\A#[a-fA-F0-9]{6}\Z")
 
 
